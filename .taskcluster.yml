--- conflicted
+++ resolved
@@ -24,11 +24,7 @@
         created: { $fromNow: "" }
         deadline: { $fromNow: "1 hour" }
         provisionerId: built-in
-<<<<<<< HEAD
-        workerType: ci
-=======
         workerType: success
->>>>>>> de0545e8
         payload:
           maxRunTime: 3600
           image: python
